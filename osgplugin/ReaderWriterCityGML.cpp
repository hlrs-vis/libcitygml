--- conflicted
+++ resolved
@@ -112,11 +112,7 @@
             else if ( currentOption == "pruneemptyobjects" ) _params.pruneEmptyObjects = true;
             else if ( currentOption == "usemaxlodonly" ) _useMaxLODOnly = true;
             else if ( currentOption == "usetheme" ) iss >> _theme;
-<<<<<<< HEAD
-
-=======
             else if ( currentOption == "storegeomids" ) _storeGeomIDs = true;
->>>>>>> d70402e6
         }
     }
 
@@ -162,12 +158,7 @@
     static unsigned int getHighestLodForObject(const citygml::CityObject& object);
 
     ReadResult readCity(std::shared_ptr<const citygml::CityModel>, CityGMLSettings& ) const;
-<<<<<<< HEAD
-    bool createCityObject(const citygml::CityObject&, CityGMLSettings&, osg::Group*, const TVec3d &offset, unsigned int minimumLODToConsider = 0 ) const;
-=======
     bool createCityObject(const citygml::CityObject&, CityGMLSettings&, osg::Group*, const osg::Vec3d& offset = osg::Vec3d(0.0, 0.0, 0.0), unsigned int minimumLODToConsider = 0) const;
->>>>>>> d70402e6
-
 };
 
 // Register with Registry to instantiate the above reader/writer.
@@ -262,24 +253,10 @@
 
     const citygml::ConstCityObjects& roots = city->getRootCityObjects();
 
-<<<<<<< HEAD
+
     if(roots.size() == 0) return nullptr;
 
-    const citygml::Envelope& env = city->getEnvelope();
-    TVec3d offset;
-    if(env.validBounds()){
-        offset = env.getLowerBound();
-    }else{
-        const citygml::Envelope& env = roots.at(0)->getEnvelope();
-        if(env.validBounds()){
-            offset = env.getLowerBound();
-        }
-    }
-
-    osg::notify(osg::NOTICE) << "Applying model offset of " << offset.x  << ", " << offset.y << ", " << offset.z << std::endl;
-
-    for ( unsigned int i = 0; i < roots.size(); ++i ) createCityObject( *roots[i], settings, root, offset);
-=======
+
     osg::Vec3d offset(0, 0, 0);
     if (city->getEnvelope().validBounds()) {
         TVec3d lb = city->getEnvelope().getLowerBound();
@@ -287,11 +264,11 @@
     }
 
     for ( unsigned int i = 0; i < roots.size(); ++i ) createCityObject( *roots[i], settings, root, offset );
->>>>>>> d70402e6
+
 
     osg::notify(osg::NOTICE) << "Done." << std::endl;
     root->setMatrix(
-        osg::Matrixd::translate(osg::Vec3d(offset.x,offset.y,offset.z)));
+        osg::Matrixd::translate(offset));
 
     return root;
 }
@@ -384,11 +361,7 @@
     stateset->setMode( GL_LIGHTING, osg::StateAttribute::OVERRIDE | osg::StateAttribute::ON );
 }
 
-<<<<<<< HEAD
-void createOsgGeometryFromCityGMLGeometry(const citygml::Geometry& geometry, CityGMLSettings& settings, osg::Geode* geometryContainer, const TVec3d& offset) {
-=======
 void createOsgGeometryFromCityGMLGeometry(const citygml::Geometry& geometry, CityGMLSettings& settings, osg::Geode* geometryContainer, const osg::Vec3d& offset ) {
->>>>>>> d70402e6
     for ( unsigned int j = 0; j < geometry.getPolygonsCount(); j++ )
     {
         const citygml::Polygon& p = geometry.getPolygon(j);
@@ -407,12 +380,8 @@
         vertices->reserve( vert.size() );
         for ( unsigned int k = 0; k < vert.size(); k++ )
         {
-<<<<<<< HEAD
-            osg::Vec3d pt( vert[k].x - offset.x, vert[k].y - offset.y, vert[k].z - offset.z);
-=======
             TVec3d v = vert[k];
             osg::Vec3d pt = osg::Vec3d( v.x, v.y, v.z ) - offset;
->>>>>>> d70402e6
             vertices->push_back( pt );
         }
 
@@ -442,11 +411,7 @@
     }
 }
 
-<<<<<<< HEAD
-bool ReaderWriterCityGML::createCityObject(const citygml::CityObject& object, CityGMLSettings& settings, osg::Group* parent, const TVec3d& offset, unsigned int minimumLODToConsider ) const
-=======
 bool ReaderWriterCityGML::createCityObject(const citygml::CityObject& object, CityGMLSettings& settings, osg::Group* parent, const osg::Vec3d& offset , unsigned int minimumLODToConsider) const
->>>>>>> d70402e6
 {
     // Skip objects without geometry
     if ( !parent ) return false;
